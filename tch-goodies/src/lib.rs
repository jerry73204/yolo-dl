--- conflicted
+++ resolved
@@ -1,11 +1,6 @@
 //! The crate provides extension to [Tensor](tch::Tensor) type and utilities.
 
-<<<<<<< HEAD
-pub mod activation;
 // pub mod bbox;
-=======
-pub mod bbox;
->>>>>>> ba2d8587
 mod common;
 pub mod compound_tensor;
 pub mod detection;
@@ -16,12 +11,7 @@
 pub mod unit;
 mod utils;
 
-<<<<<<< HEAD
-pub use activation::*;
 // pub use bbox::*;
-=======
-pub use bbox::*;
->>>>>>> ba2d8587
 pub use compound_tensor::*;
 pub use detection::*;
 // pub use ratio::*;
