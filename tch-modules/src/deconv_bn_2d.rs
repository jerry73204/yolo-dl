use crate::{
    common::*,
    dark_batch_norm::{DarkBatchNorm, DarkBatchNormGrad, DarkBatchNormInit},
};
<<<<<<< HEAD
use tch_goodies::{Activation, TensorExt as _};
=======
use tch_act::Activation;
>>>>>>> ba2d8587

#[derive(Debug, Clone)]
pub struct DeconvBn2DInit {
    pub in_c: usize,
    pub out_c: usize,
    pub k: usize,
    pub s: usize,
    pub p: usize,
    pub op: usize,
    pub d: usize,
    pub g: usize,
    pub bias: bool,
    pub activation: Activation,
    pub batch_norm: Option<DarkBatchNormInit>,
}

impl DeconvBn2DInit {
    pub fn new(in_c: usize, out_c: usize, k: usize) -> Self {
        Self {
            in_c,
            out_c,
            k,
            s: 1,
            p: k / 2,
            op: 0,
            d: 1,
            g: 1,
            bias: true,
            activation: Activation::Mish,
            batch_norm: Some(Default::default()),
        }
    }

    pub fn build<'p, P>(self, path: P) -> DeconvBn2D
    where
        P: Borrow<nn::Path<'p>>,
    {
        let path = path.borrow();

        let Self {
            in_c,
            out_c,
            k,
            s,
            p,
            op,
            d,
            g,
            bias,
            activation,
            batch_norm,
        } = self;

        let deconv = nn::conv_transpose2d(
            path / "deconv",
            in_c as i64,
            out_c as i64,
            k as i64,
            nn::ConvTransposeConfig {
                stride: s as i64,
                padding: p as i64,
                output_padding: op as i64,
                dilation: d as i64,
                groups: g as i64,
                bias,
                ..Default::default()
            },
        );
        let bn = batch_norm.map(|init| init.build(path / "bn", out_c as i64));

        DeconvBn2D {
            deconv,
            bn,
            activation,
        }
    }
}

#[derive(Debug)]
pub struct DeconvBn2D {
    deconv: nn::ConvTranspose2D,
    bn: Option<DarkBatchNorm>,
    activation: Activation,
}

impl nn::ModuleT for DeconvBn2D {
    fn forward_t(&self, xs: &Tensor, train: bool) -> Tensor {
        let Self {
            ref deconv,
            ref bn,
            activation,
        } = *self;

        let xs = xs.apply(deconv).activation(activation);

        match bn {
            Some(bn) => bn.forward_t(&xs, train),
            None => xs,
        }
    }
}

impl DeconvBn2D {
    pub fn grad(&self) -> DeconvBn2DGrad {
        let Self {
            deconv: nn::ConvTranspose2D { ws, bs, .. },
            bn,
            ..
        } = self;

        DeconvBn2DGrad {
            deconv: ConvTranspose2DGrad {
                ws: ws.grad(),
                bs: bs.as_ref().map(Tensor::grad),
            },
            bn: bn.as_ref().map(|bn| bn.grad()),
        }
    }

    pub fn clamp_running_var(&mut self) {
        if let Some(bn) = &mut self.bn {
            bn.clamp_running_var();
        }
    }

    pub fn denormalize(&mut self) {
        if let Some(bn) = &mut self.bn {
            bn.denormalize();
        }
    }
}

#[derive(Debug, TensorLike)]
pub struct ConvTranspose2DGrad {
    pub ws: Tensor,
    pub bs: Option<Tensor>,
}

#[derive(Debug, TensorLike)]
pub struct DeconvBn2DGrad {
    pub deconv: ConvTranspose2DGrad,
    pub bn: Option<DarkBatchNormGrad>,
}<|MERGE_RESOLUTION|>--- conflicted
+++ resolved
@@ -2,11 +2,7 @@
     common::*,
     dark_batch_norm::{DarkBatchNorm, DarkBatchNormGrad, DarkBatchNormInit},
 };
-<<<<<<< HEAD
-use tch_goodies::{Activation, TensorExt as _};
-=======
-use tch_act::Activation;
->>>>>>> ba2d8587
+use tch_act::{Activation, TensorActivationExt as _};
 
 #[derive(Debug, Clone)]
 pub struct DeconvBn2DInit {
