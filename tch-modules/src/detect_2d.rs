--- conflicted
+++ resolved
@@ -71,15 +71,10 @@
         let cx = (outputs.i((.., 1..2, .., .., ..)).sigmoid() * 2.0 - 0.5) / feature_w as f64
             + x_offsets.view([1, 1, 1, 1, feature_w]);
 
-<<<<<<< HEAD
-        #[cfg(feature = "debug_assertions")]
-        debug_assert!({
-=======
         #[cfg(feature = "debug-assert")]
         debug_assert!({
             use approx::abs_diff_eq;
             use cv_convert::TryIntoCv;
->>>>>>> ba2d8587
             use ndarray::Array5;
 
             let expect_cy = {
