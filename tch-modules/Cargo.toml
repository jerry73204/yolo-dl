--- conflicted
+++ resolved
@@ -5,17 +5,9 @@
 edition = "2018"
 
 [dependencies]
-<<<<<<< HEAD
-anyhow = "1.0.53"
+anyhow = "1.0.54"
 itertools = "0.10.3"
 log = "0.4.14"
-ndarray = { version = "0.15.4", optional = true }
-=======
-anyhow = "1.0.54"
-getset = "0.1.2"
-itertools = "0.10.3"
-log = "0.4.14"
->>>>>>> ba2d8587
 noisy_float = { version = "0.2.0", features = ["serde", "approx"] }
 serde = { version = "1.0.136", features = ["derive"] }
 tch = "0.6.1"
@@ -24,22 +16,15 @@
 tch-goodies = { version = "0.1.0", path = "../tch-goodies" }
 strum = { version = "0.23.0", features = ["derive"] }
 derivative = "2.2.0"
-<<<<<<< HEAD
 bbox = { version = "0.1.0", path = "../bbox" }
 tensor-shape = { version = "0.1.0", path = "../tensor-shape" }
-=======
 ndarray = { version = "0.15.4", optional = true }
 cv-convert = { version = "0.17.2", features = ["tch_0-6", "ndarray_0-15"], optional = true }
 approx = { version = "0.5.1", optional = true }
 tch-act = { version = "0.1.0", path = "../tch-act", features = ["tch"] }
->>>>>>> ba2d8587
 
 [dev-dependencies]
 rand = "0.8.5"
 
 [features]
-<<<<<<< HEAD
-debug-asserts = ["ndarray"]
-=======
-debug-assert = ["ndarray", "cv-convert", "approx"]
->>>>>>> ba2d8587
+debug-assert = ["ndarray", "cv-convert", "approx"]