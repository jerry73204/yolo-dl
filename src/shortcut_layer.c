#include "shortcut_layer.h"
#include "convolutional_layer.h"
#include "dark_cuda.h"
#include "blas.h"
<<<<<<< HEAD
#include "utils.h"
=======
#include "gemm.h"
>>>>>>> e6250662
#include <stdio.h>
#include <assert.h>

layer make_shortcut_layer(int batch, int n, int *input_layers, int* input_sizes, int w, int h, int c,
    float **layers_output, float **layers_delta, float **layers_output_gpu, float **layers_delta_gpu, ACTIVATION activation, int train)
{
    fprintf(stderr, "Shortcut Layer: ");
    int i;
    for(i = 0; i < n; ++i) fprintf(stderr, "%d, ", input_layers[i]);

    layer l = { (LAYER_TYPE)0 };
    l.train = train;
    l.type = SHORTCUT;
    l.batch = batch;
    l.activation = activation;
    l.n = n;
    l.input_layers = input_layers;
    l.input_sizes = input_sizes;
    l.layers_output = layers_output;
    l.layers_delta = layers_delta;

    //l.w = w2;
    //l.h = h2;
    //l.c = c2;
    l.w = l.out_w = w;
    l.h = l.out_h = h;
    l.c = l.out_c = c;
    l.outputs = w*h*c;
    l.inputs = l.outputs;

    //if(w != w2 || h != h2 || c != c2) fprintf(stderr, " w = %d, w2 = %d, h = %d, h2 = %d, c = %d, c2 = %d \n", w, w2, h, h2, c, c2);

    l.index = l.input_layers[0];

<<<<<<< HEAD
    l.delta = (float*)xcalloc(l.outputs * batch, sizeof(float));
    l.output = (float*)xcalloc(l.outputs * batch, sizeof(float));
=======
    if (train) l.delta = (float*)calloc(l.outputs * batch, sizeof(float));
    l.output = (float*)calloc(l.outputs * batch, sizeof(float));
>>>>>>> e6250662

    l.forward = forward_shortcut_layer;
    l.backward = backward_shortcut_layer;
#ifndef GPU
    if (l.activation == SWISH || l.activation == MISH) l.activation_input = (float*)calloc(l.batch*l.outputs, sizeof(float));
#endif // GPU

#ifdef GPU
    if (l.activation == SWISH || l.activation == MISH) l.activation_input_gpu = cuda_make_array(l.activation_input, l.batch*l.outputs);

    l.forward_gpu = forward_shortcut_layer_gpu;
    l.backward_gpu = backward_shortcut_layer_gpu;

    if (train) l.delta_gpu =  cuda_make_array(l.delta, l.outputs*batch);
    l.output_gpu = cuda_make_array(l.output, l.outputs*batch);

    l.input_sizes_gpu = cuda_make_int_array_new_api(input_sizes, l.n);
    l.layers_output_gpu = cuda_make_array_pointers((void**)layers_output_gpu, l.n);
    l.layers_delta_gpu = cuda_make_array_pointers((void**)layers_delta_gpu, l.n);
#endif  // GPU

    l.bflops = l.out_w * l.out_h * l.out_c * l.n / 1000000000.;
    fprintf(stderr, " outputs:%4d x%4d x%4d %5.3f BF\n", l.out_w, l.out_h, l.out_c, l.bflops);
    return l;
}

void resize_shortcut_layer(layer *l, int w, int h, network *net)
{
    //assert(l->w == l->out_w);
    //assert(l->h == l->out_h);
    l->w = l->out_w = w;
    l->h = l->out_h = h;
    l->outputs = w*h*l->out_c;
    l->inputs = l->outputs;
<<<<<<< HEAD
    l->delta = (float*)xrealloc(l->delta, l->outputs * l->batch * sizeof(float));
    l->output = (float*)xrealloc(l->output, l->outputs * l->batch * sizeof(float));
=======
    if (l->train) l->delta = (float*)realloc(l->delta, l->outputs * l->batch * sizeof(float));
    l->output = (float*)realloc(l->output, l->outputs * l->batch * sizeof(float));
>>>>>>> e6250662

    int i;
    for (i = 0; i < l->n; ++i) {
        int index = l->input_layers[i];
        l->input_sizes[i] = net->layers[index].outputs;
        l->layers_output[i] = net->layers[index].output;
        l->layers_delta[i] = net->layers[index].delta;

        assert(l->w == net->layers[index].out_w && l->h == net->layers[index].out_h);
    }

#ifdef GPU
    cuda_free(l->output_gpu);
    l->output_gpu = cuda_make_array(l->output, l->outputs*l->batch);

    if (l->train) {
        cuda_free(l->delta_gpu);
        l->delta_gpu = cuda_make_array(l->delta, l->outputs*l->batch);
    }

    memcpy_ongpu(l->input_sizes_gpu, l->input_sizes, l->n * sizeof(int));
    memcpy_ongpu(l->layers_output_gpu, l->layers_output, l->n * sizeof(float*));
    memcpy_ongpu(l->layers_delta_gpu, l->layers_delta, l->n * sizeof(float*));
#endif

}

void forward_shortcut_layer(const layer l, network_state state)
{
    int from_w = state.net.layers[l.index].w;
    int from_h = state.net.layers[l.index].h;
    int from_c = state.net.layers[l.index].c;

    if (l.n == 1 && from_w == l.w && from_h == l.h && from_c == l.c) {
        int size = l.batch * l.w * l.h * l.c;
        int i;
        #pragma omp parallel for
        for(i = 0; i < size; ++i)
            l.output[i] = state.input[i] + state.net.layers[l.index].output[i];
    }
    else {
        shortcut_multilayer_cpu(l.outputs * l.batch, l.outputs, l.batch, l.n, l.input_sizes, l.layers_output, l.output, state.input);
    }

    //copy_cpu(l.outputs*l.batch, state.input, 1, l.output, 1);
    //shortcut_cpu(l.batch, from_w, from_h, from_c, state.net.layers[l.index].output, l.out_w, l.out_h, l.out_c, l.output);

    //activate_array(l.output, l.outputs*l.batch, l.activation);
    if (l.activation == SWISH) activate_array_swish(l.output, l.outputs*l.batch, l.activation_input, l.output);
    else if (l.activation == MISH) activate_array_mish(l.output, l.outputs*l.batch, l.activation_input, l.output);
    else activate_array_cpu_custom(l.output, l.outputs*l.batch, l.activation);
}

void backward_shortcut_layer(const layer l, network_state state)
{
    if (l.activation == SWISH) gradient_array_swish(l.output, l.outputs*l.batch, l.activation_input, l.delta);
    else if (l.activation == MISH) gradient_array_mish(l.outputs*l.batch, l.activation_input, l.delta);
    else gradient_array(l.output, l.outputs*l.batch, l.activation, l.delta);

    backward_shortcut_multilayer_cpu(l.outputs * l.batch, l.outputs, l.batch, l.n, l.input_sizes,
        l.layers_delta, state.delta, l.delta);

    //axpy_cpu(l.outputs*l.batch, 1, l.delta, 1, state.delta, 1);
    //shortcut_cpu(l.batch, l.out_w, l.out_h, l.out_c, l.delta, l.w, l.h, l.c, state.net.layers[l.index].delta);
}

#ifdef GPU
void forward_shortcut_layer_gpu(const layer l, network_state state)
{
    //copy_ongpu(l.outputs*l.batch, state.input, 1, l.output_gpu, 1);
    //simple_copy_ongpu(l.outputs*l.batch, state.input, l.output_gpu);
    //shortcut_gpu(l.batch, l.w, l.h, l.c, state.net.layers[l.index].output_gpu, l.out_w, l.out_h, l.out_c, l.output_gpu);

    //input_shortcut_gpu(state.input, l.batch, l.w, l.h, l.c, state.net.layers[l.index].output_gpu, l.out_w, l.out_h, l.out_c, l.output_gpu);

    //-----------
    //if (l.outputs == l.input_sizes[0])
    //if(l.n == 1)
    //{
    //    input_shortcut_gpu(state.input, l.batch, state.net.layers[l.index].w, state.net.layers[l.index].h, state.net.layers[l.index].c,
    //        state.net.layers[l.index].output_gpu, l.out_w, l.out_h, l.out_c, l.output_gpu);
    //}
    //else
    {
        shortcut_multilayer_gpu(l.outputs, l.batch, l.n, l.input_sizes_gpu, l.layers_output_gpu, l.output_gpu, state.input);
    }

    if (l.activation == SWISH) activate_array_swish_ongpu(l.output_gpu, l.outputs*l.batch, l.activation_input_gpu, l.output_gpu);
    else if (l.activation == MISH) activate_array_mish_ongpu(l.output_gpu, l.outputs*l.batch, l.activation_input_gpu, l.output_gpu);
    else activate_array_ongpu(l.output_gpu, l.outputs*l.batch, l.activation);

}

void backward_shortcut_layer_gpu(const layer l, network_state state)
{
    if (l.activation == SWISH) gradient_array_swish_ongpu(l.output_gpu, l.outputs*l.batch, l.activation_input_gpu, l.delta_gpu);
    else if (l.activation == MISH) gradient_array_mish_ongpu(l.outputs*l.batch, l.activation_input_gpu, l.delta_gpu);
    else gradient_array_ongpu(l.output_gpu, l.outputs*l.batch, l.activation, l.delta_gpu);

    backward_shortcut_multilayer_gpu(l.outputs, l.batch, l.n, l.input_sizes_gpu, l.layers_delta_gpu, state.delta, l.delta_gpu);

    //axpy_ongpu(l.outputs*l.batch, 1, l.delta_gpu, 1, state.delta, 1);
    //shortcut_gpu(l.batch, l.out_w, l.out_h, l.out_c, l.delta_gpu, l.w, l.h, l.c, state.net.layers[l.index].delta_gpu);
}
#endif<|MERGE_RESOLUTION|>--- conflicted
+++ resolved
@@ -2,11 +2,8 @@
 #include "convolutional_layer.h"
 #include "dark_cuda.h"
 #include "blas.h"
-<<<<<<< HEAD
 #include "utils.h"
-=======
 #include "gemm.h"
->>>>>>> e6250662
 #include <stdio.h>
 #include <assert.h>
 
@@ -41,13 +38,9 @@
 
     l.index = l.input_layers[0];
 
-<<<<<<< HEAD
-    l.delta = (float*)xcalloc(l.outputs * batch, sizeof(float));
+
+    if (train) l.delta = (float*)xcalloc(l.outputs * batch, sizeof(float));
     l.output = (float*)xcalloc(l.outputs * batch, sizeof(float));
-=======
-    if (train) l.delta = (float*)calloc(l.outputs * batch, sizeof(float));
-    l.output = (float*)calloc(l.outputs * batch, sizeof(float));
->>>>>>> e6250662
 
     l.forward = forward_shortcut_layer;
     l.backward = backward_shortcut_layer;
@@ -82,13 +75,8 @@
     l->h = l->out_h = h;
     l->outputs = w*h*l->out_c;
     l->inputs = l->outputs;
-<<<<<<< HEAD
-    l->delta = (float*)xrealloc(l->delta, l->outputs * l->batch * sizeof(float));
+    if (l->train) l->delta = (float*)xrealloc(l->delta, l->outputs * l->batch * sizeof(float));
     l->output = (float*)xrealloc(l->output, l->outputs * l->batch * sizeof(float));
-=======
-    if (l->train) l->delta = (float*)realloc(l->delta, l->outputs * l->batch * sizeof(float));
-    l->output = (float*)realloc(l->output, l->outputs * l->batch * sizeof(float));
->>>>>>> e6250662
 
     int i;
     for (i = 0; i < l->n; ++i) {
