--- conflicted
+++ resolved
@@ -19,10 +19,7 @@
 strum = { version = "0.23.0", features = ["derive"] }
 darknet-config = { path = "../darknet-config" }
 model-config = { version = "0.1.0", path = "../model-config" }
-<<<<<<< HEAD
-=======
 tch-act = { version = "0.1.0", path = "../tch-act" }
->>>>>>> ba2d8587
 dot = { version = "0.1.4", optional = true }
 
 [dev-dependencies]
